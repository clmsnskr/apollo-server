{
  "name": "apollo-engine-reporting",
<<<<<<< HEAD
  "version": "2.1.0-alpha.0",
=======
  "version": "2.1.0",
>>>>>>> e5a56ee5
  "description": "Send reports about your GraphQL services to Apollo Graph Manager (previously known as Apollo Engine)",
  "main": "./dist/index.js",
  "types": "./dist/index.d.ts",
  "license": "MIT",
  "repository": "https://github.com/apollographql/apollo-engine-reporting",
  "author": "Apollo <community@apollographql.com>",
  "engines": {
    "node": ">=6.0"
  },
  "dependencies": {
    "apollo-engine-reporting-protobuf": "file:../apollo-engine-reporting-protobuf",
    "apollo-graphql": "^0.4.0",
    "apollo-server-caching": "file:../apollo-server-caching",
    "apollo-server-env": "file:../apollo-server-env",
    "apollo-server-errors": "file:../apollo-server-errors",
    "apollo-server-plugin-base": "file:../apollo-server-plugin-base",
    "apollo-server-types": "file:../apollo-server-types",
    "async-retry": "^1.2.1",
    "uuid": "^8.0.0"
  },
  "peerDependencies": {
    "graphql": "^0.12.0 || ^0.13.0 || ^14.0.0 || ^15.0.0"
  }
}<|MERGE_RESOLUTION|>--- conflicted
+++ resolved
@@ -1,10 +1,6 @@
 {
   "name": "apollo-engine-reporting",
-<<<<<<< HEAD
-  "version": "2.1.0-alpha.0",
-=======
   "version": "2.1.0",
->>>>>>> e5a56ee5
   "description": "Send reports about your GraphQL services to Apollo Graph Manager (previously known as Apollo Engine)",
   "main": "./dist/index.js",
   "types": "./dist/index.d.ts",
