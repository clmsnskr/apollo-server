declare module 'http-cache-semantics' {
  interface Request {
    url: string;
    method: string;
    headers: Headers;
  }

  interface Response {
    status: number;
    headers: Headers;
  }

  type Headers = { [name: string]: string };

  class CachePolicy {
    constructor(request: Request, response: Response);

    storable(): boolean;

    satisfiesWithoutRevalidation(request: Request): boolean;
    responseHeaders(): Headers;

    timeToLive(): number;

    revalidationHeaders(request: Request): Headers;
    revalidatedPolicy(
      request: Request,
      response: Response,
    ): { policy: CachePolicy; modified: boolean };

    static fromObject(object: object): CachePolicy;
    toObject(): object;

<<<<<<< HEAD
    _url: string;
=======
    _url: string | undefined;
>>>>>>> 967f4c8f
    _status: number;
    _rescc: { [key: string]: any };
  }

  export = CachePolicy;
}<|MERGE_RESOLUTION|>--- conflicted
+++ resolved
@@ -31,11 +31,7 @@
     static fromObject(object: object): CachePolicy;
     toObject(): object;
 
-<<<<<<< HEAD
-    _url: string;
-=======
     _url: string | undefined;
->>>>>>> 967f4c8f
     _status: number;
     _rescc: { [key: string]: any };
   }
