{
  "name": "apollo-server-micro",
<<<<<<< HEAD
  "version": "3.0.0-alpha.3",
=======
  "version": "2.21.0",
>>>>>>> 44a6641e
  "description": "Production-ready Node.js GraphQL server for Micro",
  "main": "dist/index.js",
  "types": "dist/index.d.ts",
  "repository": {
    "type": "git",
    "url": "https://github.com/apollographql/apollo-server",
    "directory": "packages/apollo-server-micro"
  },
  "keywords": [
    "GraphQL",
    "Apollo",
    "Micro",
    "Server",
    "Javascript",
    "ZEIT"
  ],
  "author": "Apollo <opensource@apollographql.com>",
  "license": "MIT",
  "bugs": {
    "url": "https://github.com/apollographql/apollo-server/issues"
  },
  "homepage": "https://github.com/apollographql/apollo-server#readme",
  "dependencies": {
<<<<<<< HEAD
    "@apollographql/graphql-playground-html": "1.6.26",
    "accept": "^3.1.3",
=======
    "@apollographql/graphql-playground-html": "1.6.27",
    "accept": "^3.0.2",
>>>>>>> 44a6641e
    "apollo-server-core": "file:../apollo-server-core",
    "apollo-server-types": "file:../apollo-server-types",
    "micro": "^9.3.4"
  },
  "devDependencies": {
    "apollo-server-integration-testsuite": "file:../apollo-server-integration-testsuite"
  }
}<|MERGE_RESOLUTION|>--- conflicted
+++ resolved
@@ -1,10 +1,6 @@
 {
   "name": "apollo-server-micro",
-<<<<<<< HEAD
   "version": "3.0.0-alpha.3",
-=======
-  "version": "2.21.0",
->>>>>>> 44a6641e
   "description": "Production-ready Node.js GraphQL server for Micro",
   "main": "dist/index.js",
   "types": "dist/index.d.ts",
@@ -28,13 +24,8 @@
   },
   "homepage": "https://github.com/apollographql/apollo-server#readme",
   "dependencies": {
-<<<<<<< HEAD
-    "@apollographql/graphql-playground-html": "1.6.26",
+    "@apollographql/graphql-playground-html": "1.6.27",
     "accept": "^3.1.3",
-=======
-    "@apollographql/graphql-playground-html": "1.6.27",
-    "accept": "^3.0.2",
->>>>>>> 44a6641e
     "apollo-server-core": "file:../apollo-server-core",
     "apollo-server-types": "file:../apollo-server-types",
     "micro": "^9.3.4"
