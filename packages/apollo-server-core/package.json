{
  "name": "apollo-server-core",
  "version": "2.15.0",
  "description": "Core engine for Apollo GraphQL server",
  "main": "dist/index.js",
  "types": "dist/index.d.ts",
  "repository": {
    "type": "git",
    "url": "https://github.com/apollographql/apollo-server",
    "directory": "packages/apollo-server-core"
  },
  "keywords": [
    "GraphQL",
    "Apollo",
    "Server",
    "Javascript"
  ],
  "author": "Apollo <opensource@apollographql.com>",
  "license": "MIT",
  "bugs": {
    "url": "https://github.com/apollographql/apollo-server/issues"
  },
  "homepage": "https://github.com/apollographql/apollo-server#readme",
  "engines": {
    "node": ">=6"
  },
  "dependencies": {
    "@apollographql/apollo-tools": "^0.4.3",
<<<<<<< HEAD
    "@apollographql/graphql-playground-html": "1.6.25",
=======
    "@apollographql/graphql-playground-html": "1.6.26",
    "@types/graphql-upload": "^8.0.0",
>>>>>>> a2d2792f
    "@types/ws": "^7.0.0",
    "apollo-cache-control": "file:../apollo-cache-control",
    "apollo-datasource": "file:../apollo-datasource",
    "apollo-engine-reporting": "file:../apollo-engine-reporting",
    "apollo-server-caching": "file:../apollo-server-caching",
    "apollo-server-env": "file:../apollo-server-env",
    "apollo-server-errors": "file:../apollo-server-errors",
    "apollo-server-plugin-base": "file:../apollo-server-plugin-base",
    "apollo-server-types": "file:../apollo-server-types",
    "apollo-tracing": "file:../apollo-tracing",
    "fast-json-stable-stringify": "^2.0.0",
    "graphql-tag": "^2.9.2",
    "graphql-tools": "^4.0.0",
    "loglevel": "^1.6.7",
    "sha.js": "^2.4.11"
  },
  "peerDependencies": {
    "graphql": "^15.0.0"
  }
}<|MERGE_RESOLUTION|>--- conflicted
+++ resolved
@@ -26,12 +26,7 @@
   },
   "dependencies": {
     "@apollographql/apollo-tools": "^0.4.3",
-<<<<<<< HEAD
-    "@apollographql/graphql-playground-html": "1.6.25",
-=======
     "@apollographql/graphql-playground-html": "1.6.26",
-    "@types/graphql-upload": "^8.0.0",
->>>>>>> a2d2792f
     "@types/ws": "^7.0.0",
     "apollo-cache-control": "file:../apollo-cache-control",
     "apollo-datasource": "file:../apollo-datasource",
