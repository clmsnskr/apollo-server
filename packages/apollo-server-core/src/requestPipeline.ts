import {
  GraphQLSchema,
  GraphQLFieldResolver,
  specifiedRules,
  DocumentNode,
  getOperationAST,
  ExecutionArgs,
  ExecutionResult,
  GraphQLError,
} from 'graphql';
import * as graphql from 'graphql';
import {
  GraphQLExtension,
  GraphQLExtensionStack,
  enableGraphQLExtensions,
} from 'graphql-extensions';
import { DataSource } from 'apollo-datasource';
import { PersistedQueryOptions } from '.';
import {
  CacheControlExtension,
  CacheControlExtensionOptions,
} from 'apollo-cache-control';
import { TracingExtension } from 'apollo-tracing';
import {
  ApolloError,
  fromGraphQLError,
  SyntaxError,
  ValidationError,
  PersistedQueryNotSupportedError,
  PersistedQueryNotFoundError,
} from 'apollo-server-errors';
import { createHash } from 'crypto';
import {
  GraphQLRequest,
  GraphQLResponse,
  GraphQLRequestContext,
  InvalidGraphQLRequestError,
  ValidationRule,
} from '../dist/requestPipelineAPI';
import {
  ApolloServerPlugin,
  GraphQLRequestListener,
  WithRequired,
} from 'apollo-server-plugin-base';

import { Dispatcher } from './utils/dispatcher';
<<<<<<< HEAD
import { InMemoryLRUCache } from 'apollo-server-caching';
=======
import { KeyValueCache } from 'apollo-server-caching';
>>>>>>> 5939327e

export {
  GraphQLRequest,
  GraphQLResponse,
  GraphQLRequestContext,
  InvalidGraphQLRequestError,
};

function computeQueryHash(query: string) {
  return createHash('sha256')
    .update(query)
    .digest('hex');
}

export interface GraphQLRequestPipelineConfig<TContext> {
  schema: GraphQLSchema;

  rootValue?: ((document: DocumentNode) => any) | any;
  validationRules?: ValidationRule[];
  fieldResolver?: GraphQLFieldResolver<any, TContext>;

  dataSources?: () => DataSources<TContext>;

  extensions?: Array<() => GraphQLExtension>;
  tracing?: boolean;
  persistedQueries?: PersistedQueryOptions;
  cacheControl?: CacheControlExtensionOptions;

  formatError?: Function;
  formatResponse?: Function;

  plugins?: ApolloServerPlugin[];
  documentStore?: InMemoryLRUCache<DocumentNode>;
}

export type DataSources<TContext> = {
  [name: string]: DataSource<TContext>;
};

type Mutable<T> = { -readonly [P in keyof T]: T[P] };

export async function processGraphQLRequest<TContext>(
  config: GraphQLRequestPipelineConfig<TContext>,
  requestContext: Mutable<GraphQLRequestContext<TContext>>,
): Promise<GraphQLResponse> {
  let cacheControlExtension: CacheControlExtension | undefined;
  const extensionStack = initializeExtensionStack();
  (requestContext.context as any)._extensionStack = extensionStack;

  const dispatcher = initializeRequestListenerDispatcher();

  initializeDataSources();

  const request = requestContext.request;

  let { query, extensions } = request;

  let queryHash: string;

  let persistedQueryCache: KeyValueCache | undefined;
  let persistedQueryHit = false;
  let persistedQueryRegister = false;

  if (extensions && extensions.persistedQuery) {
    // It looks like we've received a persisted query. Check if we
    // support them.
    if (!config.persistedQueries || !config.persistedQueries.cache) {
      throw new PersistedQueryNotSupportedError();
    } else if (extensions.persistedQuery.version !== 1) {
      throw new InvalidGraphQLRequestError(
        'Unsupported persisted query version',
      );
    }

    // We'll store a reference to the persisted query cache so we can actually
    // do the write at a later point in the request pipeline processing.
    persistedQueryCache = config.persistedQueries.cache;

    queryHash = extensions.persistedQuery.sha256Hash;

    if (query === undefined) {
      query = await persistedQueryCache.get(`apq:${queryHash}`);
      if (query) {
        persistedQueryHit = true;
      } else {
        throw new PersistedQueryNotFoundError();
      }
    } else {
      const computedQueryHash = computeQueryHash(query);

      if (queryHash !== computedQueryHash) {
        throw new InvalidGraphQLRequestError(
          'provided sha does not match query',
        );
      }

      // We won't write to the persisted query cache until later.
      // Defering the writing gives plugins the ability to "win" from use of
      // the cache, but also have their say in whether or not the cache is
      // written to (by interrupting the request with an error).
      persistedQueryRegister = true;
    }
  } else if (query) {
    // FIXME: We'll compute the APQ query hash to use as our cache key for
    // now, but this should be replaced with the new operation ID algorithm.
    queryHash = computeQueryHash(query);
  } else {
    throw new InvalidGraphQLRequestError('Must provide query string.');
  }

  requestContext.queryHash = queryHash;

  const requestDidEnd = extensionStack.requestDidStart({
    request: request.http!,
    queryString: request.query,
    operationName: request.operationName,
    variables: request.variables,
    extensions: request.extensions,
    persistedQueryHit,
    persistedQueryRegister,
    context: requestContext.context,
    requestContext,
  });

  try {
    // If we're configured with a document store (by default, we are), we'll
    // utilize the operation's hash to lookup the AST from the previously
    // parsed-and-validated operation.  Failure to retrieve anything from the
    // cache just means we're committed to doing the parsing and validation.
    if (config.documentStore) {
      try {
        requestContext.document = await config.documentStore.get(queryHash);
      } catch (err) {
        console.warn(
          'An error occurred while attempting to read from the documentStore.',
          err,
        );
      }
    }

    // If we still don't have a document, we'll need to parse and validate it.
    // With success, we'll attempt to save it into the store for future use.
    if (!requestContext.document) {
      const parsingDidEnd = await dispatcher.invokeDidStartHook(
        'parsingDidStart',
        requestContext,
      );

      try {
        requestContext.document = parse(query);
        parsingDidEnd();
      } catch (syntaxError) {
        parsingDidEnd(syntaxError);
        return sendErrorResponse(syntaxError, SyntaxError);
      }

      const validationDidEnd = await dispatcher.invokeDidStartHook(
        'validationDidStart',
        requestContext as WithRequired<typeof requestContext, 'document'>,
      );

      const validationErrors = validate(requestContext.document);

      if (validationErrors.length === 0) {
        validationDidEnd();
      } else {
        validationDidEnd(validationErrors);
        return sendErrorResponse(validationErrors, ValidationError);
      }

      if (config.documentStore) {
        // The underlying cache store behind the `documentStore` returns a
        // `Promise` which is resolved (or rejected), eventually, based on the
        // success or failure (respectively) of the cache save attempt.  While
        // it's certainly possible to `await` this `Promise`, we don't care about
        // whether or not it's successful at this point.  We'll instead proceed
        // to serve the rest of the request and just hope that this works out.
        // If it doesn't work, the next request will have another opportunity to
        // try again.  Errors will surface as warnings, as appropriate.
        //
        // While it shouldn't normally be necessary to wrap this `Promise` in a
        // `Promise.resolve` invocation, it seems that the underlying cache store
        // is returning a non-native `Promise` (e.g. Bluebird, etc.).
        Promise.resolve(
          config.documentStore.set(queryHash, requestContext.document),
        ).catch(err =>
          console.warn('Could not store validated document.', err),
        );
      }
    }

    // FIXME: If we want to guarantee an operation has been set when invoking
    // `willExecuteOperation` and executionDidStart`, we need to throw an
    // error here and not leave this to `buildExecutionContext` in
    // `graphql-js`.
    const operation = getOperationAST(
      requestContext.document,
      request.operationName,
    );

    requestContext.operation = operation || undefined;
    // We'll set `operationName` to `null` for anonymous operations.
    requestContext.operationName =
      (operation && operation.name && operation.name.value) || null;

    await dispatcher.invokeHookAsync(
      'didResolveOperation',
      requestContext as WithRequired<
        typeof requestContext,
        'document' | 'operation' | 'operationName'
      >,
    );

    // Now that we've gone through the pre-execution phases of the request
    // pipeline, and given plugins appropriate ability to object (by throwing
    // an error) and not actually write, we'll write to the cache if it was
    // determined earlier in the request pipeline that we should do so.
    if (persistedQueryRegister && persistedQueryCache) {
      Promise.resolve(persistedQueryCache.set(`apq:${queryHash}`, query)).catch(
        console.warn,
      );
    }

    const executionDidEnd = await dispatcher.invokeDidStartHook(
      'executionDidStart',
      requestContext as WithRequired<
        typeof requestContext,
        'document' | 'operation' | 'operationName'
      >,
    );

    let response: GraphQLResponse;

    try {
      response = (await execute(
        requestContext.document,
        request.operationName,
        request.variables,
      )) as GraphQLResponse;
      executionDidEnd();
    } catch (executionError) {
      executionDidEnd(executionError);
      return sendErrorResponse(executionError);
    }

    const formattedExtensions = extensionStack.format();
    if (Object.keys(formattedExtensions).length > 0) {
      response.extensions = formattedExtensions;
    }

    if (config.formatResponse) {
      response = config.formatResponse(response, {
        context: requestContext.context,
      });
    }

    return sendResponse(response);
  } finally {
    requestDidEnd();
  }

  function parse(query: string): DocumentNode {
    const parsingDidEnd = extensionStack.parsingDidStart({
      queryString: query,
    });

    try {
      return graphql.parse(query);
    } finally {
      parsingDidEnd();
    }
  }

  function validate(document: DocumentNode): ReadonlyArray<GraphQLError> {
    let rules = specifiedRules;
    if (config.validationRules) {
      rules = rules.concat(config.validationRules);
    }

    const validationDidEnd = extensionStack.validationDidStart();

    try {
      return graphql.validate(config.schema, document, rules);
    } finally {
      validationDidEnd();
    }
  }

  async function execute(
    document: DocumentNode,
    operationName: GraphQLRequest['operationName'],
    variables: GraphQLRequest['variables'],
  ): Promise<ExecutionResult> {
    const executionArgs: ExecutionArgs = {
      schema: config.schema,
      document,
      rootValue:
        typeof config.rootValue === 'function'
          ? config.rootValue(document)
          : config.rootValue,
      contextValue: requestContext.context,
      variableValues: variables,
      operationName,
      fieldResolver: config.fieldResolver,
    };

    const executionDidEnd = extensionStack.executionDidStart({
      executionArgs,
    });

    try {
      return graphql.execute(executionArgs);
    } finally {
      executionDidEnd();
    }
  }

  async function sendResponse(
    response: GraphQLResponse,
  ): Promise<GraphQLResponse> {
    // We override errors, data, and extensions with the passed in response,
    // but keep other properties (like http)
    requestContext.response = extensionStack.willSendResponse({
      graphqlResponse: {
        ...requestContext.response,
        errors: response.errors,
        data: response.data,
        extensions: response.extensions,
      },
      context: requestContext.context,
    }).graphqlResponse;
    await dispatcher.invokeHookAsync(
      'willSendResponse',
      requestContext as WithRequired<typeof requestContext, 'response'>,
    );
    return requestContext.response!;
  }

  function sendErrorResponse(
    errorOrErrors: ReadonlyArray<GraphQLError> | GraphQLError,
    errorClass?: typeof ApolloError,
  ) {
    // If a single error is passed, it should still be encapsulated in an array.
    const errors = Array.isArray(errorOrErrors)
      ? errorOrErrors
      : [errorOrErrors];

    return sendResponse({
      errors: errors.map(err =>
        fromGraphQLError(
          err,
          errorClass && {
            errorClass,
          },
        ),
      ),
    });
  }

  function initializeRequestListenerDispatcher(): Dispatcher<
    GraphQLRequestListener
  > {
    const requestListeners: GraphQLRequestListener<TContext>[] = [];
    if (config.plugins) {
      for (const plugin of config.plugins) {
        if (!plugin.requestDidStart) continue;
        const listener = plugin.requestDidStart(requestContext);
        if (listener) {
          requestListeners.push(listener);
        }
      }
    }
    return new Dispatcher(requestListeners);
  }

  function initializeExtensionStack(): GraphQLExtensionStack<TContext> {
    enableGraphQLExtensions(config.schema);

    // If custom extension factories were provided, create per-request extension
    // objects.
    const extensions = config.extensions ? config.extensions.map(f => f()) : [];

    if (config.tracing) {
      extensions.push(new TracingExtension());
    }

    if (config.cacheControl) {
      cacheControlExtension = new CacheControlExtension(config.cacheControl);
      extensions.push(cacheControlExtension);
    }

    return new GraphQLExtensionStack(extensions);
  }

  function initializeDataSources() {
    if (config.dataSources) {
      const context = requestContext.context;

      const dataSources = config.dataSources();

      for (const dataSource of Object.values(dataSources)) {
        if (dataSource.initialize) {
          dataSource.initialize({
            context,
            cache: requestContext.cache,
          });
        }
      }

      if ('dataSources' in context) {
        throw new Error(
          'Please use the dataSources config option instead of putting dataSources on the context yourself.',
        );
      }

      (context as any).dataSources = dataSources;
    }
  }
}<|MERGE_RESOLUTION|>--- conflicted
+++ resolved
@@ -44,11 +44,7 @@
 } from 'apollo-server-plugin-base';
 
 import { Dispatcher } from './utils/dispatcher';
-<<<<<<< HEAD
-import { InMemoryLRUCache } from 'apollo-server-caching';
-=======
-import { KeyValueCache } from 'apollo-server-caching';
->>>>>>> 5939327e
+import { InMemoryLRUCache, KeyValueCache } from 'apollo-server-caching';
 
 export {
   GraphQLRequest,
