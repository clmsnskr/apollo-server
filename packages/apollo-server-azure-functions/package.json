{
	"name": "apollo-server-azure-functions",
<<<<<<< HEAD
	"version": "3.0.0-alpha.3",
=======
	"version": "2.21.0",
>>>>>>> 44a6641e
	"description": "Production-ready Node.js GraphQL server for Azure Functions",
	"keywords": [
		"GraphQL",
		"Apollo",
		"Server",
		"Azure",
		"Javascript"
	],
	"author": "Apollo <opensource@apollographql.com>",
	"license": "MIT",
	"repository": {
		"type": "git",
		"url": "https://github.com/apollographql/apollo-server",
		"directory": "packages/apollo-server-azure-functions"
	},
	"homepage": "https://github.com/apollographql/apollo-server#readme",
	"bugs": {
		"url": "https://github.com/apollographql/apollo-server/issues"
	},
	"main": "dist/index.js",
	"types": "dist/index.d.ts",
	"engines": {
		"node": ">=12.0 <15.0"
	},
	"dependencies": {
		"@apollographql/graphql-playground-html": "1.6.27",
		"@azure/functions": "1.2.2",
		"apollo-server-core": "file:../apollo-server-core",
		"apollo-server-env": "file:../apollo-server-env",
<<<<<<< HEAD
		"apollo-server-types": "file:../apollo-server-types"
=======
		"apollo-server-types": "file:../apollo-server-types",
		"graphql-tools": "^4.0.8"
>>>>>>> 44a6641e
	},
	"devDependencies": {
		"apollo-server-integration-testsuite": "file:../apollo-server-integration-testsuite"
	},
	"peerDependencies": {
		"graphql": "^15.3.0"
	}
}<|MERGE_RESOLUTION|>--- conflicted
+++ resolved
@@ -1,10 +1,6 @@
 {
 	"name": "apollo-server-azure-functions",
-<<<<<<< HEAD
 	"version": "3.0.0-alpha.3",
-=======
-	"version": "2.21.0",
->>>>>>> 44a6641e
 	"description": "Production-ready Node.js GraphQL server for Azure Functions",
 	"keywords": [
 		"GraphQL",
@@ -34,12 +30,7 @@
 		"@azure/functions": "1.2.2",
 		"apollo-server-core": "file:../apollo-server-core",
 		"apollo-server-env": "file:../apollo-server-env",
-<<<<<<< HEAD
 		"apollo-server-types": "file:../apollo-server-types"
-=======
-		"apollo-server-types": "file:../apollo-server-types",
-		"graphql-tools": "^4.0.8"
->>>>>>> 44a6641e
 	},
 	"devDependencies": {
 		"apollo-server-integration-testsuite": "file:../apollo-server-integration-testsuite"
