{
  "extends": "../../tsconfig.base",
  "compilerOptions": {
    "rootDir": "./src",
    "outDir": "./dist"
  },
  "include": ["src/**/*"],
  "exclude": ["**/__tests__", "**/__mocks__"],
  "references": [
    { "path": "../apollo-server-core" },
    { "path": "../apollo-server-types" },
    { "path": "../apollo-federation" },
<<<<<<< HEAD
=======
    { "path": "../apollo-federation-integration-testsuite" },
    { "path": "../graphql-extensions" },
>>>>>>> e4e8cbcc
  ]
}<|MERGE_RESOLUTION|>--- conflicted
+++ resolved
@@ -10,10 +10,6 @@
     { "path": "../apollo-server-core" },
     { "path": "../apollo-server-types" },
     { "path": "../apollo-federation" },
-<<<<<<< HEAD
-=======
     { "path": "../apollo-federation-integration-testsuite" },
-    { "path": "../graphql-extensions" },
->>>>>>> e4e8cbcc
   ]
 }