--- conflicted
+++ resolved
@@ -55,15 +55,11 @@
   },
   "devDependencies": {
     "@graphql-codegen/cli": "1.21.4",
-<<<<<<< HEAD
-    "@graphql-codegen/typescript-operations": "1.17.16",
+    "@graphql-codegen/typescript-operations": "1.18.0",
     "@graphql-tools/mock": "8.1.2",
     "@graphql-tools/schema": "7.1.5",
     "@graphql-tools/utils": "7.9.0",
     "@hapi/hapi": "20.1.2",
-=======
-    "@graphql-codegen/typescript-operations": "1.18.0",
->>>>>>> 1e4cf773
     "@josephg/resolvable": "1.0.1",
     "@sinonjs/fake-timers": "^7.0.5",
     "@types/async-retry": "1.4.2",
