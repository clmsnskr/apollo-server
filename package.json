{
  "name": "apollo-server-monorepo",
  "private": true,
  "license": "MIT",
  "repository": "github:apollographql/apollo-server",
  "scripts": {
    "clean": "git clean -dfqX -- ./node_modules **/{dist,node_modules}/ ./packages/*/tsconfig*tsbuildinfo",
    "compile": "tsc --build tsconfig.build.json",
    "compile:clean": "tsc --build tsconfig.build.json --clean",
    "watch": "tsc --build tsconfig.build.json --watch",
    "release": "npm run clean && npm ci && lerna publish --exact --force-publish=apollo-server-core --include-merged-tags",
    "postinstall": "lerna run prepare && npm run compile",
    "lint": "prettier-check '**/*.{js,ts}'",
    "lint-fix": "prettier '**/*.{js,ts}' --write",
    "test": "jest --verbose",
    "test:clean": "jest --clearCache",
    "test:watch": "jest --verbose --watchAll",
    "testonly": "npm test",
    "test:ci": "npm run coverage -- --ci --maxWorkers=2  --reporters=default --reporters=jest-junit",
    "coverage": "npm test -- --coverage",
    "coverage:upload": "codecov"
  },
  "lint-staged": {
    "*.ts": [
      "prettier --write",
      "git add"
    ],
    "*.js": [
      "prettier --write",
      "git add"
    ]
  },
  "engines": {
    "node": ">=6"
  },
  "dependencies": {
    "@apollographql/apollo-tools": "^0.3.6-alpha.1",
    "apollo-cache-control": "file:packages/apollo-cache-control",
    "apollo-datasource": "file:packages/apollo-datasource",
    "apollo-datasource-rest": "file:packages/apollo-datasource-rest",
    "apollo-engine-reporting": "file:packages/apollo-engine-reporting",
    "apollo-engine-reporting-protobuf": "file:packages/apollo-engine-reporting-protobuf",
    "apollo-server": "file:packages/apollo-server",
    "apollo-server-azure-functions": "file:packages/apollo-server-azure-functions",
    "apollo-server-cache-memcached": "file:packages/apollo-server-cache-memcached",
    "apollo-server-cache-redis": "file:packages/apollo-server-cache-redis",
    "apollo-server-caching": "file:packages/apollo-server-caching",
    "apollo-server-cloud-functions": "file:packages/apollo-server-cloud-functions",
    "apollo-server-cloudflare": "file:packages/apollo-server-cloudflare",
    "apollo-server-core": "file:packages/apollo-server-core",
    "apollo-server-env": "file:packages/apollo-server-env",
    "apollo-server-errors": "file:packages/apollo-server-errors",
    "apollo-server-express": "file:packages/apollo-server-express",
    "apollo-server-fastify": "file:packages/apollo-server-fastify",
    "apollo-server-hapi": "file:packages/apollo-server-hapi",
    "apollo-server-integration-testsuite": "file:packages/apollo-server-integration-testsuite",
    "apollo-server-koa": "file:packages/apollo-server-koa",
    "apollo-server-lambda": "file:packages/apollo-server-lambda",
    "apollo-server-micro": "file:packages/apollo-server-micro",
    "apollo-server-plugin-base": "file:packages/apollo-server-plugin-base",
    "apollo-server-plugin-response-cache": "file:packages/apollo-server-plugin-response-cache",
    "apollo-server-testing": "file:packages/apollo-server-testing",
    "apollo-tracing": "file:packages/apollo-tracing",
    "graphql-extensions": "file:packages/graphql-extensions"
  },
  "devDependencies": {
<<<<<<< HEAD
    "@azure/functions": "^1.0.2-beta2",
    "@types/async-retry": "1.4.0",
    "@types/aws-lambda": "8.10.23",
=======
    "@types/async-retry": "1.4.1",
    "@types/aws-lambda": "8.10.24",
>>>>>>> e43e809b
    "@types/body-parser": "1.17.0",
    "@types/connect": "3.4.32",
    "@types/fast-json-stable-stringify": "2.0.0",
    "@types/fibers": "0.0.30",
    "@types/graphql": "14.2.0",
    "@types/hapi": "17.8.6",
    "@types/jest": "24.0.12",
    "@types/koa-multer": "1.0.0",
    "@types/koa-router": "7.0.40",
    "@types/lodash": "4.14.123",
    "@types/lodash.sortby": "4.7.6",
    "@types/lru-cache": "5.1.0",
    "@types/memcached": "2.2.6",
    "@types/micro": "7.3.3",
    "@types/multer": "1.3.7",
    "@types/node": "8.10.47",
    "@types/node-fetch": "2.3.2",
    "@types/redis": "2.8.12",
    "@types/request": "2.48.1",
    "@types/request-promise": "4.1.43",
    "@types/test-listen": "1.1.0",
    "@types/type-is": "1.6.2",
    "@types/ws": "6.0.1",
    "apollo-fetch": "0.7.0",
    "apollo-link": "1.2.11",
    "apollo-link-http": "1.5.14",
    "apollo-link-persisted-queries": "0.2.2",
<<<<<<< HEAD
    "azure-functions-ts-essentials": "^1.3.2",
    "body-parser": "1.18.3",
=======
    "body-parser": "1.19.0",
>>>>>>> e43e809b
    "codecov": "3.3.0",
    "connect": "3.6.6",
    "express": "4.16.4",
    "fastify": "1.14.6",
    "fibers": "3.1.1",
    "form-data": "2.3.3",
    "graphql": "14.2.1",
    "graphql-subscriptions": "1.1.0",
    "graphql-tag": "2.10.1",
    "graphql-tools": "4.0.4",
    "hapi": "17.8.5",
    "husky": "2.1.0",
    "jest": "24.7.1",
    "jest-config": "24.7.1",
    "jest-junit": "6.3.0",
    "jest-matcher-utils": "24.7.0",
    "js-sha256": "0.9.0",
    "koa": "2.7.0",
    "koa-multer": "1.0.2",
    "lerna": "3.13.4",
    "lint-staged": "8.1.5",
    "memcached-mock": "0.1.0",
    "meteor-promise": "0.8.7",
    "mock-req": "0.2.0",
    "multer": "1.4.1",
    "node-fetch": "2.3.0",
    "prettier": "1.17.0",
    "prettier-check": "2.0.0",
    "qs-middleware": "1.0.3",
    "redis-mock": "0.43.0",
    "request": "2.88.0",
    "request-promise": "4.2.4",
    "subscriptions-transport-ws": "0.9.16",
    "supertest": "4.0.2",
    "test-listen": "1.1.0",
    "ts-jest": "24.0.2",
    "tslint": "5.16.0",
    "typescript": "3.4.5",
    "ws": "6.2.1",
    "yup": "0.27.0"
  },
  "jest": {
    "projects": [
      "<rootDir>/packages/*"
    ]
  }
}<|MERGE_RESOLUTION|>--- conflicted
+++ resolved
@@ -64,14 +64,9 @@
     "graphql-extensions": "file:packages/graphql-extensions"
   },
   "devDependencies": {
-<<<<<<< HEAD
     "@azure/functions": "^1.0.2-beta2",
-    "@types/async-retry": "1.4.0",
-    "@types/aws-lambda": "8.10.23",
-=======
     "@types/async-retry": "1.4.1",
     "@types/aws-lambda": "8.10.24",
->>>>>>> e43e809b
     "@types/body-parser": "1.17.0",
     "@types/connect": "3.4.32",
     "@types/fast-json-stable-stringify": "2.0.0",
@@ -99,12 +94,8 @@
     "apollo-link": "1.2.11",
     "apollo-link-http": "1.5.14",
     "apollo-link-persisted-queries": "0.2.2",
-<<<<<<< HEAD
     "azure-functions-ts-essentials": "^1.3.2",
-    "body-parser": "1.18.3",
-=======
     "body-parser": "1.19.0",
->>>>>>> e43e809b
     "codecov": "3.3.0",
     "connect": "3.6.6",
     "express": "4.16.4",
